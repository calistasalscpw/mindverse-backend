--- conflicted
+++ resolved
@@ -4,12 +4,8 @@
 import dotenv from 'dotenv';
 import cookieParser from 'cookie-parser';
 
-<<<<<<< HEAD
 import userRouter from './routers/user.js';
 import taskRouter from './routers/task.js'; // Import the task router
-=======
-import userRouter from './routers/user.js'
->>>>>>> 34ad425f
 
 const app = express();
 app.use(cookieParser());
@@ -29,18 +25,11 @@
 })
 
 app.use('/auth', userRouter); 
-<<<<<<< HEAD
 app.use('/tasks', taskRouter); // add this line to use the task router
-=======
->>>>>>> 34ad425f
 
 app.use((err, req, res, next) => {
     console.error(err.stack);
     return res.status(500).json({message: 'An error occured!'});
 });
 
-<<<<<<< HEAD
-export default app;
-=======
-export default app;
->>>>>>> 34ad425f
+export default app;