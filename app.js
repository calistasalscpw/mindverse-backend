import express from 'express';
import cors from 'cors';
import passport from 'passport';
import dotenv from 'dotenv';
import cookieParser from 'cookie-parser';

import userRouter from './routers/user.js';
<<<<<<< HEAD
import postRouter from './routers/post.js';
import commentRouter from './routers/comment.js'; // add commentRouter
=======
import taskRouter from './routers/task.js'; 
import postRouter from './routers/post.js';
>>>>>>> 4911e193

const app = express(); 

// dotenv.config();
app.use(cookieParser());
app.use(cors());
app.use(express.json());
app.use(express.static("public"));
app.use(express.urlencoded({extended: true}));

app.use((req, res, next) => {
    if(!req.cookies['token']) {
        return next();
    }
    passport.authenticate(
        "jwt",
        {session: false}
    )(req, res, next)
});

app.use('/auth', userRouter); 
<<<<<<< HEAD
=======
app.use('/tasks', taskRouter); 
>>>>>>> 4911e193
app.use('/forum', postRouter);

app.use((err, req, res, next) => {
    console.error(err.stack);
    return res.status(500).json({message: 'An error occured!'});
});

export default app;<|MERGE_RESOLUTION|>--- conflicted
+++ resolved
@@ -5,13 +5,9 @@
 import cookieParser from 'cookie-parser';
 
 import userRouter from './routers/user.js';
-<<<<<<< HEAD
-import postRouter from './routers/post.js';
-import commentRouter from './routers/comment.js'; // add commentRouter
-=======
 import taskRouter from './routers/task.js'; 
 import postRouter from './routers/post.js';
->>>>>>> 4911e193
+import commentRouter from './routers/comment.js';
 
 const app = express(); 
 
@@ -33,10 +29,7 @@
 });
 
 app.use('/auth', userRouter); 
-<<<<<<< HEAD
-=======
 app.use('/tasks', taskRouter); 
->>>>>>> 4911e193
 app.use('/forum', postRouter);
 
 app.use((err, req, res, next) => {
